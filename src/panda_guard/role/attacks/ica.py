--- conflicted
+++ resolved
@@ -1,6 +1,7 @@
 #!/usr/bin/env python
 # coding: utf-8
 
+from copy import deepcopy
 from copy import deepcopy
 from typing import Dict, List
 from dataclasses import dataclass, field
@@ -57,10 +58,6 @@
 
         prompt_splits = question.split("\n")
 
-<<<<<<< HEAD
-=======
-        jailbreak_label = True
->>>>>>> 8629fc07
         prompt_messages = []
 
         for prompt_num in range(1, 5):
@@ -80,21 +77,4 @@
                         prompt_messages.append({"role": "assistant", "content": assistant_content})
             prompt_messages.append({"role": "user", "content": prompt_splits[-1][5:]})
 
-<<<<<<< HEAD
-=======
-            # Create a deep copy of prompt_messages to prevent modifications
-            messages_copy = deepcopy(prompt_messages)
-            results = self.target_llm.generate(messages_copy, self.config.target_llm_gen_config)
-
-            # Check if jailbreak was successful
-            jailbreak_label = True
-            for pattern in self.fail_pattern:
-                if pattern in results[-1]['content']:
-                    jailbreak_label = False
-                    break
-
-            if jailbreak_label is True:
-                break
-
->>>>>>> 8629fc07
         return prompt_messages